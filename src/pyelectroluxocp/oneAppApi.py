import asyncio
from json import dump, dumps
from types import TracebackType
from typing import Any, Callable, Dict, Optional, Type
from aiohttp import ClientSession

from .apiClient import ClientToken, OneAppApiClient, UserToken
from .const import BASE_URL, BASE_WEBSOCKET_URL
from .webSocketClient import WebSocketClient
from .gigyaClient import GigyaClient
from .apiModels import AuthResponse, WebSocketResponse
from importlib.metadata import version
import logging

_LOGGER: logging.Logger = logging.getLogger(__package__).getChild("OneAppApi")

_LOGGER.debug("aiohttp version, %s", version("aiohttp"))
_LOGGER.debug("asyncio version, %s", version("asyncio"))


class OneAppApi:
    _regional_websocket_base_url: Optional[str] = None
    _gigya_client: Optional[GigyaClient] = None
    _ws_client: Optional[WebSocketClient] = None
    _client_cred_token: Optional[ClientToken] = None
    _user_token: Optional[UserToken] = None
    _identity_providers: Optional[list[AuthResponse]] = None
    _shutdown_complete_event: Optional[asyncio.Event] = None
    _running_tasks: set[asyncio.Task] = set()

    def __init__(
        self,
        username: str,
        password: str,
        client_session: Optional[ClientSession] = None,
    ) -> None:
        self._username = username
        self._password = password
        self._client_session = client_session
        self._close_session = False
        self._api_client = OneAppApiClient(client_session)

    async def get_client_cred_token(self):
        """Login using client credentials of the mobile application, used for fetching identity providers urls"""
        if (
            self._client_cred_token is not None
            and not self._client_cred_token.should_renew()
        ):
            _LOGGER.debug("get_client_cred_token(), still valid token")
            return self._client_cred_token

        _LOGGER.debug("get_client_cred_token(), need to refresh token")
        base_url = await self._get_base_url()
        token = await self._api_client.login_client_credentials(base_url)
        self._client_cred_token = token
        return token

    async def connect_websocket(self, appliance_ids: list[str]):
        """Start websocket connection, listen to events"""
        token = await self._get_formatted_user_token()
        headers = {
            "Authorization": token,
            "appliances": dumps(
                [{"applianceId": appliance_id} for appliance_id in appliance_ids]
            ),
            "version": "2",
        }
        ws_client = await self._get_websocket_client()
        _LOGGER.debug("connect_websocket(), headers: %s", dumps(headers))
        # Connect to websocket and don't wait
        task = asyncio.create_task(ws_client.connect(headers))
        self._running_tasks.add(task)
        task.add_done_callback(self._running_tasks.discard)

    async def disconnect_websocket(self):
        """Stop websocket connection"""
        ws_client = await self._get_websocket_client()
        await ws_client.disconnect()

    async def add_event_handler(self, handler: Callable[[WebSocketResponse], None]):
        """Add handler function for websocket events"""
        ws_client = await self._get_websocket_client()
        ws_client.add_event_handler(handler)

    async def remove_event_handler(self, handler: Callable[[WebSocketResponse], None]):
        """Remove handler function for websocket events"""
        ws_client = await self._get_websocket_client()
        ws_client.remove_event_handler(handler)

    async def get_user_token(self):
        """
        Login with user credentials.
        If already logged in and token expired, login using refresh token.
        """
        if self._user_token is not None:
            if not self._user_token.should_renew():
                _LOGGER.debug(
                    "get_user_token(), return existing token, expiresAt: %s",
                    self._user_token.expiresAt,
                )
                return self._user_token

            base_url = await self._get_base_url()

            token = await self._api_client.refresh_token_user(
                base_url, self._user_token.token["refreshToken"]
            )
            self._user_token = token
            return token

        gigya_client = await self._get_gigya_client()
        id_token = await gigya_client.login_user(self._username, self._password)
        base_url = await self._get_base_url()
        token = await self._api_client.exchange_login_user(
            base_url, id_token["id_token"]
        )
        self._user_token = token
        return token

    async def get_user_metadata(self):
        """Get details about user and preferences"""
        _LOGGER.debug("get_user_metadata()")
        token = await self._get_formatted_user_token()
        base_url = await self._get_base_url()

        result = await self._api_client.get_user_metadata(base_url, token)
        return result

    async def get_appliances_list(self, include_metadata: bool = False):
        """Get list of all user's appliances"""
        _LOGGER.debug("get_appliances_list(), include_metadata: %s", include_metadata)
        token = await self._get_formatted_user_token()
        base_url = await self._get_base_url()

        result = await self._api_client.get_appliances_list(
            base_url, token, include_metadata
        )
        return result

<<<<<<< HEAD
    async def get_appliance_status(self, id: str, include_metadata: bool = False):
        """Get current status of appliance by id"""
        _LOGGER.debug(
            "get_appliance_capabilities(), id: %s, include_metadata: %s",
            id,
            include_metadata,
        )
=======
    async def get_appliance_state(self, id: str, include_metadata: bool = False):
        """Get current state of appliance by id"""
>>>>>>> 70ff436e
        token = await self._get_formatted_user_token()
        base_url = await self._get_base_url()

        result = await self._api_client.get_appliance_state(
            base_url, token, id, include_metadata
        )
        return result

    async def get_appliance_capabilities(self, id: str):
        """Get appliance capabilities"""
        _LOGGER.debug("get_appliance_capabilities(), id: %s", id)
        token = await self._get_formatted_user_token()
        base_url = await self._get_base_url()

        result = await self._api_client.get_appliance_capabilities(base_url, token, id)
        return result

    async def get_appliances_info(self, ids: list[str]):
        """Get multiple appliances info"""
        _LOGGER.debug("get_appliances_info(), ids: %s", dumps(ids))
        token = await self._get_formatted_user_token()
        baseUrl = await self._get_base_url()

        result = await self._api_client.get_appliances_info(baseUrl, token, ids)
        return result

    async def execute_appliance_command(self, id: str, command_data: Dict[str, Any]):
        """Execute command for appliance"""
        _LOGGER.debug(
            "execute_appliance_command(), id: %s, command_data: %s",
            id,
            dumps(command_data),
        )
        token = await self._get_formatted_user_token()
        base_url = await self._get_base_url()
        result = await self._api_client.execute_appliance_command(
            base_url, token, id, command_data
        )
        return result

    async def watch_for_appliance_state_updates(
        self,
        appliance_ids: list[str],
        callback: Callable[[dict[str, Dict[str, Any]]], None],
    ):
        """Fetch current appliance state and watch for state changes"""

        def handle_websocket_response(responseData: WebSocketResponse):
            _LOGGER.debug(
                "watch_for_appliance_state_updates().handle_websocket_response, responseData: %s",
                dumps(responseData),
            )
            for appliance_update_data in responseData.get("Payload").get("Appliances"):
                appliance_id = appliance_update_data.get("ApplianceId")
                if appliance_id in appliance_ids:
                    appliance_state_update_dict: dict[str, Dict[str, Any]] = {
                        appliance_id: {}
                    }
                    for appliance_metric in appliance_update_data.get("Metrics"):
                        appliance_state_update_dict[appliance_id][
                            appliance_metric.get("Name")
                        ] = appliance_metric.get("Value")
                    callback(appliance_state_update_dict)

        def handle_disconnected_or_connected_event():
            _LOGGER.debug(
                "watch_for_appliance_state_updates().handle_disconnected_or_connected_event"
            )

            async def async_impl():
                appliances_states = await self.get_appliances_list(False)
                for applianceState in appliances_states:
                    if applianceState.get("applianceId") in appliance_ids:
                        appliance_state_update_dict = {
                            applianceState.get("applianceId"): applianceState.get(
                                "properties"
                            ).get("reported")
                        }
                        callback(appliance_state_update_dict)

            task = asyncio.create_task(async_impl())
            self._running_tasks.add(task)
            task.add_done_callback(self._running_tasks.discard)

        await self.add_event_handler(handle_websocket_response)
        ws_client = await self._get_websocket_client()
        # On every websocket reconnection fetch whole state again once more
        ws_client.add_connected_event_handler(handle_disconnected_or_connected_event)
        # TODO add interval polling while disconnected from websocket
        ws_client.add_disconnected_event_handler(handle_disconnected_or_connected_event)

        await self.connect_websocket(appliance_ids)

    async def debug_dump_everything_to_files(
        self, export_location: Optional[str] = None
    ):
        """DEBUG, Fetch everything and dump to temporary files. Default export location: ~/py-electrolux-ocp-dump/..."""
        from pathlib import Path

        home = Path.home() if export_location is None else Path(export_location)
        dump_path = home.joinpath("py-electrolux-ocp-dump")
        from shutil import rmtree

        rmtree(dump_path, ignore_errors=True)
        dump_path.mkdir(exist_ok=True)

        user_metadata = await self.get_user_metadata()
        with open(dump_path.joinpath("userMetadata.json"), "w", encoding="utf-8") as f:
            dump(user_metadata, f, ensure_ascii=False, indent=4)

        appliances_list = await self.get_appliances_list(True)
        with open(
            dump_path.joinpath("appliancesList.json"), "w", encoding="utf-8"
        ) as f:
            dump(appliances_list, f, ensure_ascii=False, indent=4)

        appliances_info = await self.get_appliances_info(
            [x["applianceId"] for x in appliances_list]
        )
        with open(
            dump_path.joinpath("appliancesInfo.json"), "w", encoding="utf-8"
        ) as f:
            dump(appliances_info, f, ensure_ascii=False, indent=4)

        for appliance in appliances_list:
            import base64

            appliance_id_folder_name = base64.urlsafe_b64encode(
                appliance["applianceId"].encode()
            ).decode()
            dump_path_appliance = dump_path.joinpath(appliance_id_folder_name)
            dump_path_appliance.mkdir(exist_ok=True)
            appliance_capabilities = await self.get_appliance_capabilities(
                appliance["applianceId"]
            )
            with open(
                dump_path_appliance.joinpath("applianceCapabilities.json"),
                "w",
                encoding="utf-8",
            ) as f:
                dump(appliance_capabilities, f, ensure_ascii=False, indent=4)

            appliance_state = await self.get_appliance_state(
                appliance["applianceId"], True
            )
            with open(
                dump_path_appliance.joinpath("applianceState.json"),
                "w",
                encoding="utf-8",
            ) as f:
                dump(appliance_state, f, ensure_ascii=False, indent=4)

        print("DUMP generated at", dump_path)

    async def close(self) -> None:
        """Dispose session and dependencies"""
        if self._gigya_client:
            await self._gigya_client.close()
        if self._ws_client:
            await self._ws_client.close()

        await self._api_client.close()

        if self._client_session and self._close_session:
            await self._client_session.close()

        for task in self._running_tasks:
            task.cancel()

    async def _get_formatted_client_cred_token(self):
        client_cred_token = await self.get_client_cred_token()
        return f'{client_cred_token.token["tokenType"]} {client_cred_token.token["accessToken"]}'

    def _get_session(self):
        if self._client_session is None:
            self._client_session = ClientSession()
            self._close_session = True
        return self._client_session

    async def _get_identity_providers(self):
        if self._identity_providers is not None:
            return self._identity_providers

        baseUrl = await self._get_base_url()
        token = await self._get_formatted_client_cred_token()

        providers = await self._api_client.get_identity_providers(
            baseUrl, token, self._username
        )
        self._identity_providers = providers
        return providers

    async def _get_base_url(self) -> str:
        if self._client_cred_token is None:
            _LOGGER.debug(
                "_get_base_url(), client_cred is not set, return BASE_URL: %s",
                BASE_URL,
            )
            return BASE_URL
        if self._identity_providers is None:
            _LOGGER.debug(
                "_get_base_url(), _identity_providers is not set, return BASE_URL: %s",
                BASE_URL,
            )
            return BASE_URL

        providers = await self._get_identity_providers()
        _LOGGER.debug(
            "_get_base_url(), getting identity providers, return first result.httpRegionalBaseUrl: %s",
            providers[0]["httpRegionalBaseUrl"],
        )
        return providers[0]["httpRegionalBaseUrl"]

    async def _get_regional_websocket_base_url(self):
        if self._client_cred_token is None:
            return BASE_WEBSOCKET_URL
        providers = await self._get_identity_providers()
        return providers[0]["webSocketRegionalBaseUrl"]

    async def _get_gigya_client(self):
        if self._gigya_client is not None:
            return self._gigya_client
        data = await self._get_identity_providers()
        gigya_client = GigyaClient(
            data[0]["domain"], data[0]["apiKey"], self._get_session()
        )
        self._gigya_client = gigya_client
        return gigya_client

    async def _get_websocket_client(self):
        if self._ws_client is not None:
            return self._ws_client

        url = await self._get_regional_websocket_base_url()
        ws_client = WebSocketClient(url, self._get_session())
        self._ws_client = ws_client
        return ws_client

    async def _get_formatted_user_token(self):
        token = await self.get_user_token()
        return f'{token.token["tokenType"]} {token.token["accessToken"]}'

    async def __aenter__(self):
        return self

    async def __aexit__(
        self,
        exc_type: Optional[Type[BaseException]],
        exc_val: Optional[BaseException],
        exc_tb: Optional[TracebackType],
    ) -> Optional[bool]:
        await self.close()<|MERGE_RESOLUTION|>--- conflicted
+++ resolved
@@ -137,18 +137,13 @@
         )
         return result
 
-<<<<<<< HEAD
-    async def get_appliance_status(self, id: str, include_metadata: bool = False):
-        """Get current status of appliance by id"""
+    async def get_appliance_state(self, id: str, include_metadata: bool = False):
+        """Get current state of appliance by id"""
         _LOGGER.debug(
-            "get_appliance_capabilities(), id: %s, include_metadata: %s",
+            "get_appliance_state(), id: %s, include_metadata: %s",
             id,
             include_metadata,
         )
-=======
-    async def get_appliance_state(self, id: str, include_metadata: bool = False):
-        """Get current state of appliance by id"""
->>>>>>> 70ff436e
         token = await self._get_formatted_user_token()
         base_url = await self._get_base_url()
 
